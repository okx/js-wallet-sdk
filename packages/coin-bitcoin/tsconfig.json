--- conflicted
+++ resolved
@@ -5,12 +5,9 @@
     // Allows javascript files to be compiled
     "resolveJsonModule": true,
     "outDir": "./dist",
-<<<<<<< HEAD
-=======
     "types": [
       "@types/jest"
     ],
->>>>>>> f32a5d76
     "rootDir": "./src"
   },
   "include": [
