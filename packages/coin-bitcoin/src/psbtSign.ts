--- conflicted
+++ resolved
@@ -150,12 +150,9 @@
     };
 
     const allowedSighashTypes = [
-<<<<<<< HEAD
         Transaction.SIGHASH_SINGLE | Transaction.SIGHASH_ANYONECANPAY,
-=======
-        Transaction.SIGHASH_SINGLE|Transaction.SIGHASH_ANYONECANPAY,
-        Transaction.SIGHASH_ALL|Transaction.SIGHASH_ANYONECANPAY,
->>>>>>> 89ccab57
+        Transaction.SIGHASH_SINGLE | Transaction.SIGHASH_ANYONECANPAY,
+        Transaction.SIGHASH_ALL | Transaction.SIGHASH_ANYONECANPAY,
         Transaction.SIGHASH_ALL,
         Transaction.SIGHASH_DEFAULT
     ];
