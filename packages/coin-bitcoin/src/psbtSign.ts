import {Psbt, PsbtInputExtended, PsbtOutputExtended} from "./bitcoinjs-lib/psbt";
import {base, signUtil} from '@okxweb3/crypto-lib';
import {getAddressType, privateKeyFromWIF, sign, signBtc, wif2Public} from './txBuild';
import {address, Network, networks, payments, Transaction} from './bitcoinjs-lib';
import * as taproot from "./taproot";
import {isTaprootInput, toXOnly} from "./bitcoinjs-lib/psbt/bip371";
<<<<<<< HEAD
import {utxoInput, utxoOutput, utxoTx, BuyingData, ListingData, toSignInputs} from './type';
=======
import {BuyingData, ListingData, signPsbtOptions, toSignInput, utxoInput, utxoOutput, utxoTx} from './type';
>>>>>>> dce07894
import {toOutputScript} from './bitcoinjs-lib/address';
import {reverseBuffer} from "./bitcoinjs-lib/bufferutils";
import {Output} from "./bitcoinjs-lib/transaction";
import {isP2SHScript, isP2TR} from "./bitcoinjs-lib/psbt/psbtutils";
import * as bscript from "./bitcoinjs-lib/script";

const schnorr = signUtil.schnorr.secp256k1.schnorr
const defaultMaximumFeeRate = 5000

export function buildPsbt(tx: utxoTx, network?: Network, maximumFeeRate?: number) {
    const psbt = classicToPsbt(tx, network, maximumFeeRate);
    return psbt.toHex();
}

export function classicToPsbt(tx: utxoTx, network?: Network, maximumFeeRate?: number): Psbt {
    const psbt = new Psbt({network, maximumFeeRate: maximumFeeRate ? maximumFeeRate : defaultMaximumFeeRate});
    tx.inputs.forEach((input: utxoInput) => {
        const outputScript = toOutputScript(input.address!, network);
        let inputData: PsbtInputExtended = {
            hash: input.txId,
            index: input.vOut,
            witnessUtxo: {script: outputScript, value: input.amount},
        };

        const addressType = getAddressType(input.address!, network || networks.bitcoin);
        if (input.bip32Derivation) {
            if (addressType === 'segwit_taproot') {
                inputData.tapBip32Derivation = input.bip32Derivation!.map((derivation: any) => {
                    let pubBuf = base.fromHex(derivation.pubkey)
                    if (pubBuf.length != 32) {
                        pubBuf = pubBuf.slice(1)
                    }
                    return {
                        masterFingerprint: base.fromHex(derivation.masterFingerprint),
                        pubkey: pubBuf,
                        path: derivation.path,
                        leafHashes: derivation.leafHashes.map((leaf: any) => {
                            return Buffer.from(leaf, 'hex')
                        }),
                    }
                })
            } else {
                inputData.bip32Derivation = input.bip32Derivation!.map((derivation: any) => {
                    return {
                        masterFingerprint: base.fromHex(derivation.masterFingerprint),
                        pubkey: base.fromHex(derivation.pubkey),
                        path: derivation.path,
                    }
                })
            }
        }

        if (addressType === 'legacy') {
            inputData.nonWitnessUtxo = base.fromHex(input.nonWitnessUtxo!);
        } else if (addressType === 'segwit_taproot') {
            if (input.publicKey) {
                inputData.tapInternalKey = toXOnly(base.fromHex(input.publicKey));
            }
        } else if (addressType === 'segwit_nested') {
            inputData.redeemScript = payments.p2wpkh({
                pubkey: Buffer.from(input.publicKey!, 'hex'),
                network,
            }).output!
        }

        if (input.sighashType) {
            inputData.sighashType = input.sighashType;
        }

        psbt.addInput(inputData);
    });
    tx.outputs.forEach((output: utxoOutput) => {
        if (output.omniScript) {
            psbt.addOutput({script: base.fromHex(output.omniScript), value: 0});
        } else {
            let outputData: PsbtOutputExtended = {address: output.address, value: output.amount};
            if (output.bip32Derivation) {
                outputData.bip32Derivation = output.bip32Derivation!.map((derivation: any) => {
                    return {
                        masterFingerprint: base.fromHex(derivation.masterFingerprint),
                        pubkey: base.fromHex(derivation.pubkey),
                        path: derivation.path,
                    }
                })
            }
            psbt.addOutput(outputData);
        }
    });
    return psbt;
}

export function psbtSign(psbtBase64: string, privateKey: string, network?: Network, maximumFeeRate?: number) {
    const psbt = Psbt.fromBase64(psbtBase64, {
        network,
        maximumFeeRate: maximumFeeRate ? maximumFeeRate : defaultMaximumFeeRate
    });
    psbtSignImpl(psbt, privateKey, network)
    return psbt.toBase64();
}

<<<<<<< HEAD
export function signPsbt(psbtHex: string, privateKey: string, network?: Network, autoFinalized?: boolean, signInputs?: toSignInputs[]) {
    const psbt = Psbt.fromHex(psbtHex, {network});
    psbtSignImplForUniSat(psbt, privateKey, network, autoFinalized, signInputs)
    return psbt.toHex();
}

export function psbtSignImplForUniSat(psbt: Psbt, privateKey: string, network?: Network, autoFinalized?: boolean, signInputs?: toSignInputs[]) {
    network = network || networks.bitcoin
    const privKeyHex = privateKeyFromWIF(privateKey, network);
    const signer = {
=======
export function signPsbtWithKeyPathAndScriptPathBatch(psbtHexs: string[], privateKey: string, network?: Network, opts?: signPsbtOptions []) {
    if (psbtHexs == undefined || psbtHexs.length == 0) {
        return [];
    }
    let res: string[] = [];
    const optsSize = opts == undefined ? 0 : opts.length;
    let i: number = 0;
    for (i = 0; i < psbtHexs.length; i++) {
        let opt: signPsbtOptions = {};
        if (i < optsSize && opts) {
            opt = opts[i]
        }
        const signedPsbt = signPsbtWithKeyPathAndScriptPath(psbtHexs[i], privateKey, network, {
            autoFinalized: opt.autoFinalized,
            toSignInputs: opt.toSignInputs
        });
        res.push(signedPsbt);
    }
    return res
}

export function signPsbtWithKeyPathAndScriptPath(psbtHex: string, privateKey: string, network?: Network, opts: signPsbtOptions = {}) {
    let psbt: Psbt;
    if (base.isHexString("0x" + psbtHex)) {
        psbt = Psbt.fromHex(psbtHex, {network});
    } else {
        psbt = Psbt.fromBase64(psbtHex, {network})
    }
    signPsbtWithKeyPathAndScriptPathImpl(psbt, privateKey, network, opts.autoFinalized, opts.toSignInputs)
    return psbt.toHex();
}

export function signPsbtWithKeyPathAndScriptPathImpl(psbt: Psbt, privateKey: string, network?: Network, autoFinalized?: boolean, signInputs?: toSignInput[]) {
    network = network || networks.bitcoin
    const privKeyHex = privateKeyFromWIF(privateKey, network);
    const signInputMap = new Map<number, toSignInput>();
    if (signInputs != undefined) {
        signInputs.map(e => {
            signInputMap.set(e.index, e);
        });
    }
    const signer = {
        psbtIndex: 0,
        needTweak: true,
        tweakHash: Buffer.alloc(0),
        toSignInputsMap: signInputMap,
>>>>>>> dce07894
        publicKey: Buffer.alloc(0),
        sign(hash: Buffer): Buffer {
            return sign(hash, privKeyHex);
        },
        signSchnorr(hash: Buffer): Buffer {
<<<<<<< HEAD
            const tweakedPrivKey = taproot.taprootTweakPrivKey(base.fromHex(privKeyHex));
=======
            let tweakedPrivKey = taproot.taprootTweakPrivKey(base.fromHex(privKeyHex));
            if (this.toSignInputsMap?.has(this.psbtIndex)) {
                if (this.toSignInputsMap.get(this.psbtIndex)?.disableTweakSigner) {
                    // tweakedPrivKey = base.fromHex(privKeyHex);
                    return Buffer.from(schnorr.sign(hash, privKeyHex, base.randomBytes(32)));
                }
            }
            if (!this.needTweak) {
                return Buffer.from(schnorr.sign(hash, privKeyHex, base.randomBytes(32)));
            }
            if (this.needTweak && this.tweakHash.length > 0) {
                tweakedPrivKey = taproot.taprootTweakPrivKey(base.fromHex(privKeyHex), this.tweakHash);
            }
>>>>>>> dce07894
            return Buffer.from(schnorr.sign(hash, tweakedPrivKey, base.randomBytes(32)));
        },
    };

<<<<<<< HEAD
    const allowedSighashTypes = [
=======
    let allowedSighashTypes = [
>>>>>>> dce07894
        Transaction.SIGHASH_SINGLE | Transaction.SIGHASH_ANYONECANPAY,
        Transaction.SIGHASH_ALL,
        Transaction.SIGHASH_DEFAULT
    ];

    for (let i = 0; i < psbt.inputCount; i++) {
<<<<<<< HEAD
        if (isTaprootInput(psbt.data.inputs[i])) {
            signer.publicKey = Buffer.from(taproot.taprootTweakPubkey(toXOnly(wif2Public(privateKey, network)))[0]);
        } else {
            signer.publicKey = wif2Public(privateKey, network);
        }
        try {
            psbt.signInput(i, signer, allowedSighashTypes);
        } catch (e) {
        }
    }
}

=======
        if (signInputMap?.size > 0 && !signInputMap?.has(i)) {
            continue;
        }
        signer.psbtIndex = i;
        const input = psbt.data.inputs[i];
        if (isTaprootInput(input)) {
            // default key path spend
            signer.needTweak = true;
            signer.publicKey = Buffer.from(taproot.taprootTweakPubkey(toXOnly(wif2Public(privateKey, network)))[0]);
            // if user set disableTweakSigner, we should use it.
            if (signInputMap?.has(i)) {
                if (signInputMap?.get(i)?.disableTweakSigner) {
                    // signer.publicKey = toXOnly(wif2Public(privateKey, network));
                    signer.publicKey = wif2Public(privateKey, network);
                    signer.needTweak = false;
                }
            }
            // script path spend
            if (input.tapLeafScript && input.tapLeafScript?.length > 0 && !input.tapMerkleRoot) {
                input.tapLeafScript.map(e => {
                    if (e.controlBlock && e.script) {
                        signer.publicKey = wif2Public(privateKey, network);
                        signer.needTweak = false;
                    }
                });
            } else if (input.tapMerkleRoot) {// script path utxo but key path spend
                signer.needTweak = true;
                signer.tweakHash = input.tapMerkleRoot;
                signer.publicKey = Buffer.from(taproot.taprootTweakPubkey(toXOnly(wif2Public(privateKey, network)), input.tapMerkleRoot)[0]);
            }
        } else {
            signer.needTweak = false;
            signer.tweakHash = Buffer.alloc(0);
            signer.publicKey = wif2Public(privateKey, network);
        }
        try {
            if (signInputMap?.has(i)) {
                const sighashTypes = signInputMap?.get(i)?.sighashTypes;
                if (sighashTypes != undefined) {
                    allowedSighashTypes = sighashTypes;
                }
            }
            psbt.signInput(i, signer, allowedSighashTypes);
            // the same with NFT marketplace
            if (autoFinalized != undefined && autoFinalized) {
                psbt.finalizeInput(i)
                //continue;
            }
        } catch (e) {
            // todo handle err
            // console.info(e)
            if (signInputMap?.size > 0 && signInputMap?.has(i)) {
                throw e;
            }
        }
    }
}


>>>>>>> dce07894
export function psbtSignImpl(psbt: Psbt, privateKey: string, network?: Network) {
    network = network || networks.bitcoin
    const privKeyHex = privateKeyFromWIF(privateKey, network);
    const signer = {
        publicKey: Buffer.alloc(0),
        sign(hash: Buffer): Buffer {
            return sign(hash, privKeyHex);
        },
        signSchnorr(hash: Buffer): Buffer {
            const tweakedPrivKey = taproot.taprootTweakPrivKey(base.fromHex(privKeyHex));
            return Buffer.from(schnorr.sign(hash, tweakedPrivKey, base.randomBytes(32)));
        },
    };

    const allowedSighashTypes = [
        Transaction.SIGHASH_SINGLE | Transaction.SIGHASH_ANYONECANPAY,
        Transaction.SIGHASH_SINGLE | Transaction.SIGHASH_ANYONECANPAY,
        Transaction.SIGHASH_ALL | Transaction.SIGHASH_ANYONECANPAY,
        Transaction.SIGHASH_ALL,
        Transaction.SIGHASH_DEFAULT
    ];

    for (let i = 0; i < psbt.inputCount; i++) {
        if (isTaprootInput(psbt.data.inputs[i])) {
            signer.publicKey = Buffer.from(taproot.taprootTweakPubkey(toXOnly(wif2Public(privateKey, network)))[0]);
        } else {
            signer.publicKey = wif2Public(privateKey, network);
        }
        try {
            psbt.signInput(i, signer, allowedSighashTypes);
        } catch (e) {
        }
    }
}

export function extractPsbtTransaction(txHex: string, network?: Network, maximumFeeRate?: number) {
    const psbt = Psbt.fromHex(txHex, {
        network,
        maximumFeeRate: maximumFeeRate ? maximumFeeRate : defaultMaximumFeeRate
    });
    let extractedTransaction
    try {
        extractedTransaction = psbt.finalizeAllInputs().extractTransaction()
    } catch (e) {
        extractedTransaction = psbt.extractTransaction()
        console.log(e)
    }

    return extractedTransaction.toHex();
}

export function generateUnsignedListingPsbt(listingData: ListingData, network?: Network, publicKey?: string) {
    const script = address.toOutputScript(listingData.nftAddress!, network);
    if ((isP2SHScript(script) || isP2TR(script)) && !publicKey) {
        throw new Error("Missing publicKey");
    }

    // @ts-ignore
    const tx: utxoTx = {
        inputs: [],
        outputs: [],
    };

    // The p2pkh address requires two placeholder lines
    let placeholderAddress = "bc1pcyj5mt2q4t4py8jnur8vpxvxxchke4pzy7tdr9yvj3u3kdfgrj6sw3rzmr";
    if (network === networks.testnet) {
        placeholderAddress = "tb1pcyj5mt2q4t4py8jnur8vpxvxxchke4pzy7tdr9yvj3u3kdfgrj6see4dpv";
    }
    tx.inputs.push(
        {
            txId: "0".repeat(64),
            vOut: 0,
            amount: 0,
            address: placeholderAddress,
        } as never,
        {
            txId: "0".repeat(64),
            vOut: 1,
            amount: 0,
            address: placeholderAddress,
        } as never
    );

    tx.outputs.push(
        {
            address: placeholderAddress,
            amount: 0,
        } as never,
        {
            address: placeholderAddress,
            amount: 0,
        } as never
    );


    tx.inputs.push({
        txId: listingData.nftUtxo.txHash,
        vOut: listingData.nftUtxo.vout,
        address: listingData.nftAddress,
        amount: listingData.nftUtxo.coinAmount,
        publicKey: publicKey,
        nonWitnessUtxo: listingData.nftUtxo.rawTransation,
        sighashType: Transaction.SIGHASH_SINGLE | Transaction.SIGHASH_ANYONECANPAY,
    } as never);

    tx.outputs.push({
        address: listingData.receiveBtcAddress,
        amount: listingData.price,
    } as never);

    const psbtHex = buildPsbt(tx, network);
    return base.toBase64(base.fromHex(psbtHex));
}

export function generateSignedListingPsbt(listingData: ListingData, privateKey: string, network?: Network) {
    const publicKey = base.toHex(wif2Public(privateKey, network));
    return psbtSign(generateUnsignedListingPsbt(listingData, network, publicKey), privateKey, network);
}

const SELLER_INDEX = 2;
const DUMMY_AMOUNT = 600;
const DUST_OUTPUT_LIMIT = 546;

export function generateUnsignedBuyingPsbt(buyingData: BuyingData, network?: Network, publicKey?: string) {
    const tx: utxoTx = {
        inputs: [],
        outputs: [],
        address: buyingData.paymentAndChangeAddress,
        feePerB: buyingData.feeRate,
    };

    buyingData.dummyUtxos.forEach(dummyUtxo => {
        tx.inputs.push({
            txId: dummyUtxo.txHash,
            vOut: dummyUtxo.vout,
            address: buyingData.paymentAndChangeAddress,
            amount: dummyUtxo.coinAmount,
            publicKey: publicKey,
            nonWitnessUtxo: dummyUtxo.rawTransation,
        } as never);
    });

    tx.outputs.push({
        address: buyingData.paymentAndChangeAddress,
        amount: buyingData.dummyUtxos.reduce((sum, dummyUtxo) => sum + dummyUtxo.coinAmount, 0),
    } as never);

    const nftOutputs: Output[] = [];
    buyingData.sellerPsbts.forEach(sellerPsbt => {
        const psbt = Psbt.fromBase64(sellerPsbt, {network});
        const nftInput = (psbt.data.globalMap.unsignedTx as any).tx.ins[SELLER_INDEX];
        nftOutputs.push((psbt.data.globalMap.unsignedTx as any).tx.outs[SELLER_INDEX]);
        let nftUtxo = psbt.data.inputs[SELLER_INDEX].witnessUtxo;
        if (!nftUtxo) {
            nftUtxo = Transaction.fromBuffer(psbt.data.inputs[SELLER_INDEX].nonWitnessUtxo!).outs[nftInput.index];
        }

        tx.inputs.push({
            txId: base.toHex(reverseBuffer(nftInput.hash)),
            vOut: nftInput.index,
            address: address.fromOutputScript(nftUtxo.script, network),
            amount: nftUtxo.value,
            sighashType: Transaction.SIGHASH_SINGLE | Transaction.SIGHASH_ANYONECANPAY,
        } as never);

        tx.outputs.push({
            address: buyingData.receiveNftAddress,
            amount: nftUtxo.value,
        } as never);
    });

    nftOutputs.forEach(nftOutput => {
        tx.outputs.push({
            address: address.fromOutputScript(nftOutput.script, network),
            amount: nftOutput.value,
        } as never);
    });

    buyingData.paymentUtxos.forEach(paymentUtxo => {
        tx.inputs.push({
            txId: paymentUtxo.txHash,
            vOut: paymentUtxo.vout,
            address: buyingData.paymentAndChangeAddress,
            amount: paymentUtxo.coinAmount,
            publicKey: publicKey,
            nonWitnessUtxo: paymentUtxo.rawTransation,
        } as never);
    });

    buyingData.dummyUtxos.forEach(() => {
        tx.outputs.push({
            address: buyingData.paymentAndChangeAddress,
            amount: DUMMY_AMOUNT,
        } as never);
    });

    const changeAmount = parseInt(signBtc(tx, "", network, undefined, false, true));
    if (changeAmount >= DUST_OUTPUT_LIMIT) {
        tx.outputs.push({
            address: buyingData.paymentAndChangeAddress,
            amount: changeAmount,
        } as never);
    }

    return base.toBase64(base.fromHex(buildPsbt(tx, network)));
}

export function mergeSignedBuyingPsbt(signedBuyingPsbt: string, signedListingPsbts: string[]) {
    const buyerSignedPsbt = Psbt.fromBase64(signedBuyingPsbt);

    const nftIndex = signedListingPsbts.length + 1;
    signedListingPsbts.forEach((signedListingPsbt, i) => {
        const sellerSignedPsbt = Psbt.fromBase64(signedListingPsbt);
        (buyerSignedPsbt.data.globalMap.unsignedTx as any).tx.ins[nftIndex + i]
            = (sellerSignedPsbt.data.globalMap.unsignedTx as any).tx.ins[SELLER_INDEX];

        buyerSignedPsbt.data.inputs[nftIndex + i]
            = sellerSignedPsbt.data.inputs[SELLER_INDEX];
    });

    return buyerSignedPsbt;
}

export function generateSignedBuyingTx(buyingData: BuyingData, privateKey: string, network?: Network) {
    const publicKey = base.toHex(wif2Public(privateKey, network));
    const signedBuyingPsbt = psbtSign(generateUnsignedBuyingPsbt(buyingData, network, publicKey), privateKey, network);
    return extractPsbtTransaction(mergeSignedBuyingPsbt(signedBuyingPsbt, buyingData.sellerPsbts).toHex(), network);
}


// note brc20-mpc not support taproot address
export function generateMPCUnsignedListingPSBT(psbtBase64: string, pubKeyHex: string, network?: Network) {
    const psbt = Psbt.fromBase64(psbtBase64, {network});
    const publicKey = base.fromHex(pubKeyHex);
    const sighashTypes: number[] = [Transaction.SIGHASH_SINGLE | Transaction.SIGHASH_ANYONECANPAY];
    let signHashList: string[] = [];
    for (let i = 0; i < psbt.inputCount; i++) {
        if (i != SELLER_INDEX) {
            continue;
        }
        const {hash, sighashType} = psbt.getHashAndSighashType(i, publicKey, sighashTypes);
        signHashList.push(base.toHex(hash))
    }
    return {
        psbtBase64: psbtBase64,
        signHashList: signHashList,
    }
}

export function generateMPCSignedListingPSBT(psbtBase64: string, pubKeyHex: string, signature: string, network?: Network) {
    const psbt = Psbt.fromBase64(psbtBase64, {network});
    const publicKey = base.fromHex(pubKeyHex);
    const partialSig = [
        {
            pubkey: publicKey,
            signature: bscript.signature.encode(base.fromHex(signature), Transaction.SIGHASH_SINGLE | Transaction.SIGHASH_ANYONECANPAY),
        },
    ];
    psbt.data.updateInput(SELLER_INDEX, {partialSig});
    return psbt.toBase64();
}

export function generateMPCUnsignedBuyingPSBT(psbtBase64: string, pubKeyHex: string, network?: Network, batchSize: number = 1,) {
    const psbt = Psbt.fromBase64(psbtBase64, {network});
    const publicKey = base.fromHex(pubKeyHex);
    const sighashTypes: number[] = [Transaction.SIGHASH_ALL];// no taproot address
    let signHashList: string[] = [];
    const sellerIndex = batchSize + 1
    for (let i = 0; i < psbt.inputCount; i++) {
        if (i >= sellerIndex && i < sellerIndex + batchSize) {
            continue;
        }
        const {hash, sighashType} = psbt.getHashAndSighashType(i, publicKey, sighashTypes);
        signHashList.push(base.toHex(hash))
    }
    return {
        psbtBase64: psbtBase64,
        signHashList: signHashList,
    }
}

export function generateMPCSignedBuyingTx(psbtBase64: string, pubKeyHex: string, signatureList: string[], network?: Network, batchSize: number = 1) {
    const psbt = Psbt.fromBase64(psbtBase64, {network});
    const publicKey = base.fromHex(pubKeyHex);
    const sellerIndex = batchSize + 1
    for (let i = 0; i < psbt.inputCount; i++) {
        if (i >= sellerIndex && i < sellerIndex + batchSize) {
            continue;
        }
        const partialSig = [
            {
                pubkey: publicKey,
                signature: bscript.signature.encode(base.fromHex(signatureList[i]), Transaction.SIGHASH_ALL),
            },
        ];
        psbt.data.updateInput(i, {partialSig});
    }
    return extractPsbtTransaction(psbt.toHex(), network);
}<|MERGE_RESOLUTION|>--- conflicted
+++ resolved
@@ -4,11 +4,7 @@
 import {address, Network, networks, payments, Transaction} from './bitcoinjs-lib';
 import * as taproot from "./taproot";
 import {isTaprootInput, toXOnly} from "./bitcoinjs-lib/psbt/bip371";
-<<<<<<< HEAD
-import {utxoInput, utxoOutput, utxoTx, BuyingData, ListingData, toSignInputs} from './type';
-=======
 import {BuyingData, ListingData, signPsbtOptions, toSignInput, utxoInput, utxoOutput, utxoTx} from './type';
->>>>>>> dce07894
 import {toOutputScript} from './bitcoinjs-lib/address';
 import {reverseBuffer} from "./bitcoinjs-lib/bufferutils";
 import {Output} from "./bitcoinjs-lib/transaction";
@@ -109,18 +105,6 @@
     return psbt.toBase64();
 }
 
-<<<<<<< HEAD
-export function signPsbt(psbtHex: string, privateKey: string, network?: Network, autoFinalized?: boolean, signInputs?: toSignInputs[]) {
-    const psbt = Psbt.fromHex(psbtHex, {network});
-    psbtSignImplForUniSat(psbt, privateKey, network, autoFinalized, signInputs)
-    return psbt.toHex();
-}
-
-export function psbtSignImplForUniSat(psbt: Psbt, privateKey: string, network?: Network, autoFinalized?: boolean, signInputs?: toSignInputs[]) {
-    network = network || networks.bitcoin
-    const privKeyHex = privateKeyFromWIF(privateKey, network);
-    const signer = {
-=======
 export function signPsbtWithKeyPathAndScriptPathBatch(psbtHexs: string[], privateKey: string, network?: Network, opts?: signPsbtOptions []) {
     if (psbtHexs == undefined || psbtHexs.length == 0) {
         return [];
@@ -167,15 +151,11 @@
         needTweak: true,
         tweakHash: Buffer.alloc(0),
         toSignInputsMap: signInputMap,
->>>>>>> dce07894
         publicKey: Buffer.alloc(0),
         sign(hash: Buffer): Buffer {
             return sign(hash, privKeyHex);
         },
         signSchnorr(hash: Buffer): Buffer {
-<<<<<<< HEAD
-            const tweakedPrivKey = taproot.taprootTweakPrivKey(base.fromHex(privKeyHex));
-=======
             let tweakedPrivKey = taproot.taprootTweakPrivKey(base.fromHex(privKeyHex));
             if (this.toSignInputsMap?.has(this.psbtIndex)) {
                 if (this.toSignInputsMap.get(this.psbtIndex)?.disableTweakSigner) {
@@ -189,36 +169,17 @@
             if (this.needTweak && this.tweakHash.length > 0) {
                 tweakedPrivKey = taproot.taprootTweakPrivKey(base.fromHex(privKeyHex), this.tweakHash);
             }
->>>>>>> dce07894
             return Buffer.from(schnorr.sign(hash, tweakedPrivKey, base.randomBytes(32)));
         },
     };
 
-<<<<<<< HEAD
-    const allowedSighashTypes = [
-=======
     let allowedSighashTypes = [
->>>>>>> dce07894
         Transaction.SIGHASH_SINGLE | Transaction.SIGHASH_ANYONECANPAY,
         Transaction.SIGHASH_ALL,
         Transaction.SIGHASH_DEFAULT
     ];
 
     for (let i = 0; i < psbt.inputCount; i++) {
-<<<<<<< HEAD
-        if (isTaprootInput(psbt.data.inputs[i])) {
-            signer.publicKey = Buffer.from(taproot.taprootTweakPubkey(toXOnly(wif2Public(privateKey, network)))[0]);
-        } else {
-            signer.publicKey = wif2Public(privateKey, network);
-        }
-        try {
-            psbt.signInput(i, signer, allowedSighashTypes);
-        } catch (e) {
-        }
-    }
-}
-
-=======
         if (signInputMap?.size > 0 && !signInputMap?.has(i)) {
             continue;
         }
@@ -277,8 +238,6 @@
     }
 }
 
-
->>>>>>> dce07894
 export function psbtSignImpl(psbt: Psbt, privateKey: string, network?: Network) {
     network = network || networks.bitcoin
     const privKeyHex = privateKeyFromWIF(privateKey, network);
@@ -577,4 +536,4 @@
         psbt.data.updateInput(i, {partialSig});
     }
     return extractPsbtTransaction(psbt.toHex(), network);
-}+}
