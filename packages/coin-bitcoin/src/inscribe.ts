--- conflicted
+++ resolved
@@ -5,18 +5,12 @@
 import {vectorSize} from "./bitcoinjs-lib/transaction";
 import {
     getAddressType,
-    private2Wif,
     private2public,
     privateKeyFromWIF,
     sign,
     wif2Public
 } from "./txBuild";
-<<<<<<< HEAD
-import {secp256k1SignTest} from "@okxweb3/coin-base";
 import {isP2PKH, isP2SHScript, isP2TR} from "./bitcoinjs-lib/psbt/psbtutils";
-import * as buffer from "buffer";
-=======
->>>>>>> ed1dfe13
 
 const schnorr = signUtil.schnorr.secp256k1.schnorr
 
