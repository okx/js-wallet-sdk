--- conflicted
+++ resolved
@@ -790,11 +790,6 @@
 };
 
 export class DogeWallet extends BtcWallet {
-<<<<<<< HEAD
-    network() {
-        return dogeCoin
-    }
-=======
   network() {
     return dogeCoin
   }
@@ -811,5 +806,4 @@
       return super.signTransaction(param)
     }
   }
->>>>>>> ffb80fd9
 }