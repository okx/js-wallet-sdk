--- conflicted
+++ resolved
@@ -78,7 +78,6 @@
     paymentAndChangeAddress: string
     feeRate: number
     sellerPsbts: string[]
-<<<<<<< HEAD
 }
 
 // signPsbt for unisat
@@ -92,10 +91,4 @@
 
 export {
     utxoInput, utxoOutput, omniOutput, utxoTx, ListingData, BuyingData, toSignInputs
-=======
-}
-
-export {
-    utxoInput, utxoOutput, omniOutput, utxoTx, ListingData, BuyingData
->>>>>>> ed1dfe13
-};+}