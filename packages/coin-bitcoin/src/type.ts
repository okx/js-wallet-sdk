type utxoInput = {
    txId: string
    vOut: number
    amount: number  // min unit: satoshi
    address?: string
    reedScript?: string
    privateKey?: string
    publicKey?: string
    sequence?: number,
    nonWitnessUtxo?: string,
    bip32Derivation?: Bip32Derivation[],
    derivationPath?: string,
    sighashType?: number,
}

type Bip32Derivation = {
    masterFingerprint: string,
    pubkey: string,
    path: string,
    leafHashes?: string[]
}

type utxoOutput = {
    address: string
    amount: number // min unit: satoshi
    omniScript?: string
    bip32Derivation?: Bip32Derivation[]
    derivationPath?: string
    isChange?: boolean
}

type omniOutput = {
    coinType?: number // usdt 31
    amount: number    // need to multiply 10^8
}

type utxoTx = {
<<<<<<< HEAD
    inputs: []
    outputs: []
    address: string   // change address
    feePerB?: number  //  Sat/b
    decimal?: number  // precision: 8 bit
    fee?: number      // fixed fee  eg: 0.001 AVAX
    omni?: omniOutput
    dustSize?: number
    bip32Derivation?: Bip32Derivation[] // derivation info
    derivationPath?: string
=======
  inputs: []
  outputs: []
  address: string   // change address
  feePerB?: number  //  Sat/b
  decimal?: number  // precision: 8 bit
  fee?: number      // fixed fee  eg: 0.001 AVAX
  omni?: omniOutput
  dustSize?: number
  bip32Derivation?: Bip32Derivation[] // derivation info
  derivationPath?: string
  memo?: string
  memoPos?:number
>>>>>>> 2b5bbf9a
}

type ListingData = {
    nftAddress: string
    nftUtxo: {
        txHash: string
        vout: number
        coinAmount: number
        rawTransation: string
    }
    receiveBtcAddress: string
    price: number
};

type BuyingData = {
    dummyUtxos: {
        txHash: string
        vout: number
        coinAmount: number
        rawTransation: string
    }[]
    paymentUtxos: {
        txHash: string
        vout: number
        coinAmount: number
        rawTransation: string
    }[]
    receiveNftAddress: string
    paymentAndChangeAddress: string
    feeRate: number
    sellerPsbts: string[]
}

// signPsbt for unisat
type toSignInputs = {
    index: number,
    address: string,
    publicKey: string,
    sighashTypes: number[],
    disableTweakSigner: boolean
}

export {
    utxoInput, utxoOutput, omniOutput, utxoTx, ListingData, BuyingData, toSignInputs
};<|MERGE_RESOLUTION|>--- conflicted
+++ resolved
@@ -35,7 +35,6 @@
 }
 
 type utxoTx = {
-<<<<<<< HEAD
     inputs: []
     outputs: []
     address: string   // change address
@@ -46,20 +45,8 @@
     dustSize?: number
     bip32Derivation?: Bip32Derivation[] // derivation info
     derivationPath?: string
-=======
-  inputs: []
-  outputs: []
-  address: string   // change address
-  feePerB?: number  //  Sat/b
-  decimal?: number  // precision: 8 bit
-  fee?: number      // fixed fee  eg: 0.001 AVAX
-  omni?: omniOutput
-  dustSize?: number
-  bip32Derivation?: Bip32Derivation[] // derivation info
-  derivationPath?: string
-  memo?: string
-  memoPos?:number
->>>>>>> 2b5bbf9a
+    memo?: string
+    memoPos?: number
 }
 
 type ListingData = {
