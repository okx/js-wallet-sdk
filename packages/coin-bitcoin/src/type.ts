--- conflicted
+++ resolved
@@ -115,11 +115,5 @@
 }
 
 export {
-<<<<<<< HEAD
-    utxoInput, utxoOutput, omniOutput, utxoTx, ListingData, BuyingData, RuneData, Edict
-};
-=======
-    utxoInput, utxoOutput, omniOutput, utxoTx, ListingData, BuyingData, toSignInput, signPsbtOptions
-}
-
->>>>>>> 8d1451c2
+    utxoInput, utxoOutput, omniOutput, utxoTx, ListingData, BuyingData, RuneData, Edict, toSignInput, signPsbtOptions
+};