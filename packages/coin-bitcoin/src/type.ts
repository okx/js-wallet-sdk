type utxoInput = {
    txId: string
    vOut: number
    amount: number  // min unit: satoshi
    address?: string
    reedScript?: string
    privateKey?: string
    publicKey?: string
    sequence?: number,
    nonWitnessUtxo?: string,
    bip32Derivation?: Bip32Derivation[],
    derivationPath?: string,
    sighashType?: number,
}

type Bip32Derivation = {
    masterFingerprint: string,
    pubkey: string,
    path: string,
    leafHashes?: string[]
}

type utxoOutput = {
    address: string
    amount: number // min unit: satoshi
    omniScript?: string
    bip32Derivation?: Bip32Derivation[]
    derivationPath?: string
    isChange?: boolean
}

type omniOutput = {
    coinType?: number // usdt 31
    amount: number    // need to multiply 10^8
}

type utxoTx = {
    // inputs: []
    // outputs: []
    // address: string   // change address
    // feePerB?: number  //  Sat/b
    // decimal?: number  // precision: 8 bit
    // fee?: number      // fixed fee  eg: 0.001 AVAX
    // omni?: omniOutput
    // dustSize?: number
    // bip32Derivation?: Bip32Derivation[] // derivation info
    // derivationPath?: string
    inputs: []
    outputs: []
    address: string   // change address
    feePerB?: number  //  Sat/b
    decimal?: number  // precision: 8 bit
    fee?: number      // fixed fee  eg: 0.001 AVAX
    omni?: omniOutput
    dustSize?: number
    bip32Derivation?: Bip32Derivation[] // derivation info
    derivationPath?: string
    memo?: string
    memoPos?: number
    runeData?: RuneData
}

type RuneData = {
    edicts: Edict[]
}

type Edict = {
    id: number
    amount: number
    output: number
}

type ListingData = {
    nftAddress: string
    nftUtxo: {
        txHash: string
        vout: number
        coinAmount: number
        rawTransation: string
    }
    receiveBtcAddress: string
    price: number
};

type BuyingData = {
    dummyUtxos: {
        txHash: string
        vout: number
        coinAmount: number
        rawTransation: string
    }[]
    paymentUtxos: {
        txHash: string
        vout: number
        coinAmount: number
        rawTransation: string
    }[]
    receiveNftAddress: string
    paymentAndChangeAddress: string
    feeRate: number
    sellerPsbts: string[]
}

<<<<<<< HEAD
// signPsbt for unisat
type toSignInputs = {
    index: number,
    address: string,
    publicKey: string,
    sighashTypes: number[],
    disableTweakSigner: boolean
}

export {
    utxoInput, utxoOutput, omniOutput, utxoTx, ListingData, BuyingData, toSignInputs
}
=======
type toSignInput = {
    index: number,
    address: string,
    publicKey?: string,
    sighashTypes?: number[],
    disableTweakSigner?: boolean
}

type signPsbtOptions = {
    autoFinalized?: boolean,
    toSignInputs?: toSignInput[]
}

export {
    utxoInput, utxoOutput, omniOutput, utxoTx, ListingData, BuyingData, RuneData, Edict, toSignInput, signPsbtOptions
};
>>>>>>> dce07894
<|MERGE_RESOLUTION|>--- conflicted
+++ resolved
@@ -101,8 +101,6 @@
     sellerPsbts: string[]
 }
 
-<<<<<<< HEAD
-// signPsbt for unisat
 type toSignInputs = {
     index: number,
     address: string,
@@ -111,10 +109,7 @@
     disableTweakSigner: boolean
 }
 
-export {
-    utxoInput, utxoOutput, omniOutput, utxoTx, ListingData, BuyingData, toSignInputs
-}
-=======
+
 type toSignInput = {
     index: number,
     address: string,
@@ -130,5 +125,4 @@
 
 export {
     utxoInput, utxoOutput, omniOutput, utxoTx, ListingData, BuyingData, RuneData, Edict, toSignInput, signPsbtOptions
-};
->>>>>>> dce07894
+};