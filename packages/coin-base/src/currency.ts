// https://github.com/satoshilabs/slips/blob/master/slip-0044.md

export enum Currency {
    NULL = -1,  // unknown coin type
    BTC = 0,
    TBTC = 1,
    ETH = 60,
    LTC = 2,
    DOGE = 3,
    BCH = 145,
    BSV = 236,
    TRX = 195,
    SOL = 501,
    APTOS = 637,
    OMNI_USDT = 20001,
    OMNI_USDT_TEST = 20002,
    SUI = 784,

    // cosmos
    ATOM = 118,
    OSMO = 1000,
    EVMOS = 1001,
    AXL = 1002,
    CRO = 1003,
    Iris = 1004,
    Juno = 1005,
    Kava = 1006,
    Kujira = 1007,
    SCRT = 1008,
    Stargaze = 1009,
    Terra = 1010,
    ZKSPACE = 1011,
    ZKSYNC = 804,
    Stx = 5757,
    SEI = 2837,
    WAX = 14001,
    Starknet = 9004,
    ADA = 1815,
    INJ = 2892,
    Celestia = 2854,
    DYDX = 2897,
    Kaspa = 111111,
<<<<<<< HEAD
    TON = 607,
    Venom = 1000000,
=======
    NostrAssets = 1237,
>>>>>>> 2e835e5a
}

export enum segwitType {
    SEGWIT_NESTED = 1,
    SEGWIT_NESTED_49 = 2,
    SEGWIT_NATIVE = 3,
    SEGWIT_TAPROOT = 4,
}

export const MultiAddressCoins: Currency[] = [
    Currency.BTC, Currency.TBTC, Currency.LTC, Currency.DOGE, Currency.BSV, Currency.OMNI_USDT, Currency.OMNI_USDT_TEST
]

const secp256k1 = "secp256k1";
const ed25519 = "ed25519";
export const CoinCurveMap = new Map<Currency, string>([
    // secp256k1
    [Currency.BTC, secp256k1],
    [Currency.TBTC, secp256k1],
    [Currency.ETH, secp256k1],
    [Currency.LTC, secp256k1],
    [Currency.DOGE, secp256k1],
    [Currency.BCH, secp256k1],
    [Currency.BSV, secp256k1],
    [Currency.TRX, secp256k1],
    [Currency.OMNI_USDT, secp256k1],
    [Currency.OMNI_USDT_TEST, secp256k1],
    // cosmos: secp256k1
    [Currency.ATOM, secp256k1],
    [Currency.OSMO, secp256k1],
    [Currency.EVMOS, secp256k1],
    [Currency.AXL, secp256k1],
    [Currency.CRO, secp256k1],
    [Currency.Iris, secp256k1],
    [Currency.Juno, secp256k1],
    [Currency.Kava, secp256k1],
    [Currency.Kujira, secp256k1],
    [Currency.SCRT, secp256k1],
    [Currency.Stargaze, secp256k1],
    [Currency.Terra, secp256k1],
    [Currency.SEI, secp256k1],
    [Currency.Celestia, secp256k1],
    [Currency.DYDX, secp256k1],


    // [Currency.ZKSPACE, secp256k1],
    // [Currency.ZKSYNC, secp256k1],

    // ed25519 non-support type
    [Currency.SOL, ed25519],
    [Currency.APTOS, ed25519],
    [Currency.SUI, ed25519],
]);<|MERGE_RESOLUTION|>--- conflicted
+++ resolved
@@ -40,12 +40,9 @@
     Celestia = 2854,
     DYDX = 2897,
     Kaspa = 111111,
-<<<<<<< HEAD
     TON = 607,
     Venom = 1000000,
-=======
     NostrAssets = 1237,
->>>>>>> 2e835e5a
 }
 
 export enum segwitType {
